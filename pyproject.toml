--- conflicted
+++ resolved
@@ -26,11 +26,7 @@
 [project]
 name = "ultralytics"
 dynamic = ["version"]
-<<<<<<< HEAD
 description = "Ultralytics YOLO 🚀 for SOTA object detection, multi-object tracking, instance segmentation, pose estimation and image classification."
-=======
-description = "Ultralytics YOLO for SOTA object detection, multi-object tracking, instance segmentation, pose estimation and image classification."
->>>>>>> 3662674d
 readme = "README.md"
 requires-python = ">=3.8"
 license = { "text" = "AGPL-3.0" }
@@ -65,12 +61,8 @@
 
 # Required dependencies ------------------------------------------------------------------------------------------------
 dependencies = [
-<<<<<<< HEAD
     "numpy>=1.23.0",
     "numpy<2.0.0; sys_platform == 'darwin'", # macOS OpenVINO errors https://github.com/ultralytics/ultralytics/pull/17221
-=======
-    "numpy>=1.23.0", # temporary patch for compat errors https://github.com/ultralytics/yolov5/actions/runs/9538130424/job/26286956354
->>>>>>> 3662674d
     "matplotlib>=3.3.0",
     "opencv-python>=4.6.0",
     "pillow>=7.1.2",

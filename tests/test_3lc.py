--- conflicted
+++ resolved
@@ -6,21 +6,13 @@
 import pytest
 import tlc
 
-<<<<<<< HEAD
-from unittest.mock import Mock
-
 from ultralytics.utils.tlc import Settings, TLCYOLO, TLCClassificationTrainer, TLCDetectionTrainer
-from ultralytics.utils.tlc.constants import DEFAULT_COLLECT_RUN_DESCRIPTION
 from ultralytics.utils.tlc.classify.utils import tlc_check_cls_dataset
 from ultralytics.utils.tlc.detect.utils import tlc_check_det_dataset
 from ultralytics.utils.tlc.utils import check_tlc_dataset
 from ultralytics.models.yolo import YOLO
 
-=======
->>>>>>> 180ee1c3
 from tests import TMP
-from ultralytics.models.yolo import YOLO
-from ultralytics.utils.tlc import TLCYOLO, Settings, TLCClassificationTrainer, TLCDetectionTrainer
 from ultralytics.utils.tlc.constants import (
     DEFAULT_COLLECT_RUN_DESCRIPTION,
     MAP,
@@ -35,14 +27,11 @@
 
 TMP_PROJECT_ROOT_URL = tlc.Url(TMP / "3LC")
 tlc.Configuration.instance().project_root_url = TMP_PROJECT_ROOT_URL
-tlc.TableIndexingTable.instance().add_scan_url(
-    {
-        "url": tlc.Url(TMP_PROJECT_ROOT_URL),
-        "layout": "project",
-        "object_type": "table",
-        "static": True,
-    }
-)
+tlc.TableIndexingTable.instance().add_scan_url({
+    "url": tlc.Url(TMP_PROJECT_ROOT_URL),
+    "layout": "project",
+    "object_type": "table",
+    "static": True, })
 
 TASK2DATASET = {"detect": "coco8.yaml", "classify": "imagenet10"}
 TASK2MODEL = {"detect": "yolov8n.pt", "classify": "yolov8n-cls.pt"}
@@ -75,8 +64,7 @@
         "batch": 4,
         "device": "cpu",
         "save": False,
-        "plots": False,
-    }
+        "plots": False, }
 
     # Compare results from 3LC with ultralytics
     model_ultralytics = YOLO("yolov8n.pt")
@@ -97,9 +85,8 @@
     assert results_3lc, "Detection training failed"
 
     # Compare 3LC integration with ultralytics results
-    assert (
-        results_ultralytics.results_dict == results_3lc.results_dict
-    ), "Results validation metrics 3LC different from Ultralytics"
+    assert (results_ultralytics.results_dict == results_3lc.results_dict
+            ), "Results validation metrics 3LC different from Ultralytics"
     assert results_ultralytics.names == results_3lc.names, "Results validation names"
 
     # Get 3LC run and inspect the results
@@ -111,9 +98,8 @@
     assert run.description == settings.run_description, "Description mismatch"
     # Check that hyperparameters and overrides are saved
     for key, value in overrides.items():
-        assert (
-            run.constants["parameters"][key] == value
-        ), f"Parameter {key} mismatch, {run.constants['parameters'][key]} != {value}"
+        assert (run.constants["parameters"][key] == value
+                ), f"Parameter {key} mismatch, {run.constants['parameters'][key]} != {value}"
 
     # Check that there is a per-epoch value written
     assert len(run.constants["outputs"]) > 0, "No outputs written"
@@ -134,9 +120,8 @@
     assert 1 in metrics_df[TRAINING_PHASE], "Expected metrics from after training"
 
     # model.predict() should work and be the same as vanilla ultralytics
-    assert all(
-        model_ultralytics.predict(imgsz=320)[0].boxes.cls == model_3lc.predict(imgsz=320)[0].boxes.cls
-    ), "Predictions mismatch"
+    assert all(model_ultralytics.predict(imgsz=320)[0].boxes.cls == model_3lc.predict(
+        imgsz=320)[0].boxes.cls), "Predictions mismatch"
 
     per_class_metrics_tables = metrics_tables[PER_CLASS_METRICS_STREAM_NAME]
     assert len(per_class_metrics_tables) == 4, "Expected 4 per-class metrics tables to be written"
@@ -177,9 +162,8 @@
 
     assert results_3lc, "Classification training failed"
 
-    assert (
-        results_ultralytics.results_dict == results_3lc.results_dict
-    ), "Results validation metrics 3LC different from Ultralytics"
+    assert (results_ultralytics.results_dict == results_3lc.results_dict
+            ), "Results validation metrics 3LC different from Ultralytics"
 
     run = _get_run_from_settings(settings)
 
@@ -218,9 +202,8 @@
         settings=settings,
     )
 
-    assert (
-        results_dict["val"].results_dict == results_ultralytics.results_dict
-    ), "Results validation metrics collection onlywith  3LC different from Ultralytics"
+    assert (results_dict["val"].results_dict == results_ultralytics.results_dict
+            ), "Results validation metrics collection onlywith  3LC different from Ultralytics"
 
     # model.predict() should work and be the same as vanilla ultralytics
     preds_3lc = model_3lc.predict(imgsz=320)
@@ -343,7 +326,8 @@
     edited_table = tlc.EditedTable(
         url=trainer.trainset.url.create_sibling("jonas"),
         input_table_url=trainer.trainset,
-        edits={tlc.SAMPLE_WEIGHT: {"runs_and_values": [[0], 2.0]}},
+        edits={tlc.SAMPLE_WEIGHT: {
+            "runs_and_values": [[0], 2.0]}},
     )
 
     dataloader = trainer.get_dataloader(edited_table, batch_size=2, rank=-1)
@@ -373,7 +357,8 @@
     edited_table = tlc.EditedTable(
         url=trainer.trainset.url.create_sibling("jonas"),
         input_table_url=trainer.trainset,
-        edits={tlc.SAMPLE_WEIGHT: {"runs_and_values": [[0], 0.0]}},
+        edits={tlc.SAMPLE_WEIGHT: {
+            "runs_and_values": [[0], 0.0]}},
     )
 
     dataloader = trainer.get_dataloader(edited_table, batch_size=2, rank=-1)
@@ -385,9 +370,8 @@
     assert len(sampled_example_ids) == len(edited_table) - 1, "Expected one sample to be excluded"
 
 
-@pytest.mark.parametrize(
-    "task,trainer_class", [("detect", TLCDetectionTrainer), ("classify", TLCClassificationTrainer)]
-)
+@pytest.mark.parametrize("task,trainer_class", [("detect", TLCDetectionTrainer),
+                                                ("classify", TLCClassificationTrainer)])
 def test_exclude_zero_weight_collection(task, trainer_class) -> None:
     # Test that sampling weights are correctly applied during metrics collection
     settings = Settings(project_name=f"test_sampling_weights_collection_{task}", exclude_zero_weight_collection=True)
@@ -401,7 +385,8 @@
     edited_table = tlc.EditedTable(
         url=trainer.trainset.url.create_sibling(f"erna_{task}"),
         input_table_url=trainer.trainset,
-        edits={tlc.SAMPLE_WEIGHT: {"runs_and_values": [[0, 3], 0.0]}},
+        edits={tlc.SAMPLE_WEIGHT: {
+            "runs_and_values": [[0, 3], 0.0]}},
     )
 
     dataloader = trainer.get_dataloader(edited_table, batch_size=2, rank=-1, mode="val")

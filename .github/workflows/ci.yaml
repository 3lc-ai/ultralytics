--- conflicted
+++ resolved
@@ -8,13 +8,8 @@
     branches: [main]
   pull_request:
     branches: [main]
-<<<<<<< HEAD
   #schedule:
   #  - cron: "0 0 * * *" # runs at 00:00 UTC every day
-=======
-  schedule:
-    - cron: "0 8 * * *" # runs at 08:00 UTC every day
->>>>>>> 75b3b695
   workflow_dispatch:
     inputs:
       hub:

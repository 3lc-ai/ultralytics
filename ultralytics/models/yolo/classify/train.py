# Ultralytics 🚀 AGPL-3.0 License - https://ultralytics.com/license

from copy import copy
from typing import Any, Dict, Optional

import torch

from ultralytics.data import ClassificationDataset, build_dataloader
from ultralytics.engine.trainer import BaseTrainer
from ultralytics.models import yolo
from ultralytics.nn.tasks import ClassificationModel
from ultralytics.utils import DEFAULT_CFG, LOGGER, RANK
from ultralytics.utils.plotting import plot_images, plot_results
from ultralytics.utils.torch_utils import is_parallel, strip_optimizer, torch_distributed_zero_first


class ClassificationTrainer(BaseTrainer):
    """
    A trainer class extending BaseTrainer for training image classification models.

    This trainer handles the training process for image classification tasks, supporting both YOLO classification models
    and torchvision models with comprehensive dataset handling and validation.

    Attributes:
        model (ClassificationModel): The classification model to be trained.
        data (Dict[str, Any]): Dictionary containing dataset information including class names and number of classes.
        loss_names (List[str]): Names of the loss functions used during training.
        validator (ClassificationValidator): Validator instance for model evaluation.

    Methods:
        set_model_attributes: Set the model's class names from the loaded dataset.
        get_model: Return a modified PyTorch model configured for training.
        setup_model: Load, create or download model for classification.
        build_dataset: Create a ClassificationDataset instance.
        get_dataloader: Return PyTorch DataLoader with transforms for image preprocessing.
        preprocess_batch: Preprocess a batch of images and classes.
        progress_string: Return a formatted string showing training progress.
        get_validator: Return an instance of ClassificationValidator.
        label_loss_items: Return a loss dict with labelled training loss items.
        plot_metrics: Plot metrics from a CSV file.
        final_eval: Evaluate trained model and save validation results.
        plot_training_samples: Plot training samples with their annotations.

    Examples:
        Initialize and train a classification model
        >>> from ultralytics.models.yolo.classify import ClassificationTrainer
        >>> args = dict(model="yolo11n-cls.pt", data="imagenet10", epochs=3)
        >>> trainer = ClassificationTrainer(overrides=args)
        >>> trainer.train()
    """

    def __init__(self, cfg=DEFAULT_CFG, overrides: Optional[Dict[str, Any]] = None, _callbacks=None):
        """
        Initialize a ClassificationTrainer object.

        This constructor sets up a trainer for image classification tasks, configuring the task type and default
        image size if not specified.

        Args:
            cfg (Dict[str, Any], optional): Default configuration dictionary containing training parameters.
            overrides (Dict[str, Any], optional): Dictionary of parameter overrides for the default configuration.
            _callbacks (List[Any], optional): List of callback functions to be executed during training.

        Examples:
            Create a trainer with custom configuration
            >>> from ultralytics.models.yolo.classify import ClassificationTrainer
            >>> args = dict(model="yolo11n-cls.pt", data="imagenet10", epochs=3)
            >>> trainer = ClassificationTrainer(overrides=args)
            >>> trainer.train()
        """
        if overrides is None:
            overrides = {}
        overrides["task"] = "classify"
        if overrides.get("imgsz") is None:
            overrides["imgsz"] = 224
        super().__init__(cfg, overrides, _callbacks)

    def set_model_attributes(self):
        """Set the YOLO model's class names from the loaded dataset."""
        self.model.names = self.data["names"]

    def get_model(self, cfg=None, weights=None, verbose: bool = True):
        """
        Return a modified PyTorch model configured for training YOLO classification.

        Args:
            cfg (Any, optional): Model configuration.
            weights (Any, optional): Pre-trained model weights.
            verbose (bool, optional): Whether to display model information.

        Returns:
            (ClassificationModel): Configured PyTorch model for classification.
        """
        model = ClassificationModel(cfg, nc=self.data["nc"], ch=self.data["channels"], verbose=verbose and RANK == -1)
        if weights:
            model.load(weights)

        for m in model.modules():
            if not self.args.pretrained and hasattr(m, "reset_parameters"):
                m.reset_parameters()
            if isinstance(m, torch.nn.Dropout) and self.args.dropout:
                m.p = self.args.dropout  # set dropout
        for p in model.parameters():
            p.requires_grad = True  # for training
        return model

    def setup_model(self):
        """
        Load, create or download model for classification tasks.

        Returns:
            (Any): Model checkpoint if applicable, otherwise None.
        """
        import torchvision  # scope for faster 'import ultralytics'

        if str(self.model) in torchvision.models.__dict__:
            self.model = torchvision.models.__dict__[self.model](
                weights="IMAGENET1K_V1" if self.args.pretrained else None
            )
            ckpt = None
        else:
            ckpt = super().setup_model()
        ClassificationModel.reshape_outputs(self.model, self.data["nc"])
        return ckpt

    def build_dataset(self, img_path: str, mode: str = "train", batch=None):
        """
        Create a ClassificationDataset instance given an image path and mode.

        Args:
            img_path (str): Path to the dataset images.
            mode (str, optional): Dataset mode ('train', 'val', or 'test').
            batch (Any, optional): Batch information (unused in this implementation).

        Returns:
            (ClassificationDataset): Dataset for the specified mode.
        """
        return ClassificationDataset(root=img_path, args=self.args, augment=mode == "train", prefix=mode)

<<<<<<< HEAD
    def get_dataloader(self, dataset_path, batch_size=16, rank=0, mode="train", shuffle=True):
=======
    def get_dataloader(self, dataset_path: str, batch_size: int = 16, rank: int = 0, mode: str = "train"):
>>>>>>> 6dffa0ce
        """
        Return PyTorch DataLoader with transforms to preprocess images.

        Args:
            dataset_path (str): Path to the dataset.
<<<<<<< HEAD
            batch_size (int): Number of images per batch.
            rank (int): Process rank for distributed training.
            mode (str): 'train', 'val', or 'test' mode.
            shuffle (bool): Whether to shuffle the dataset.
=======
            batch_size (int, optional): Number of images per batch.
            rank (int, optional): Process rank for distributed training.
            mode (str, optional): 'train', 'val', or 'test' mode.
>>>>>>> 6dffa0ce

        Returns:
            (torch.utils.data.DataLoader): DataLoader for the specified dataset and mode.
        """
        with torch_distributed_zero_first(rank):  # init dataset *.cache only once if DDP
            dataset = self.build_dataset(dataset_path, mode)

        loader = build_dataloader(dataset, batch_size, self.args.workers, rank=rank, shuffle=shuffle)
        # Attach inference transforms
        if mode != "train":
            if is_parallel(self.model):
                self.model.module.transforms = loader.dataset.torch_transforms
            else:
                self.model.transforms = loader.dataset.torch_transforms
        return loader

    def preprocess_batch(self, batch: Dict[str, torch.Tensor]) -> Dict[str, torch.Tensor]:
        """Preprocess a batch of images and classes."""
        batch["img"] = batch["img"].to(self.device)
        batch["cls"] = batch["cls"].to(self.device)
        return batch

    def progress_string(self) -> str:
        """Return a formatted string showing training progress."""
        return ("\n" + "%11s" * (4 + len(self.loss_names))) % (
            "Epoch",
            "GPU_mem",
            *self.loss_names,
            "Instances",
            "Size",
        )

    def get_validator(self):
        """Return an instance of ClassificationValidator for validation."""
        self.loss_names = ["loss"]
        return yolo.classify.ClassificationValidator(
            self.test_loader, self.save_dir, args=copy(self.args), _callbacks=self.callbacks
        )

    def label_loss_items(self, loss_items: Optional[torch.Tensor] = None, prefix: str = "train"):
        """
        Return a loss dict with labelled training loss items tensor.

        Args:
            loss_items (torch.Tensor, optional): Loss tensor items.
            prefix (str, optional): Prefix to prepend to loss names.

        Returns:
            keys (List[str]): List of loss keys if loss_items is None.
            loss_dict (Dict[str, float]): Dictionary of loss items if loss_items is provided.
        """
        keys = [f"{prefix}/{x}" for x in self.loss_names]
        if loss_items is None:
            return keys
        loss_items = [round(float(loss_items), 5)]
        return dict(zip(keys, loss_items))

    def plot_metrics(self):
        """Plot metrics from a CSV file."""
        plot_results(file=self.csv, classify=True, on_plot=self.on_plot)  # save results.png

    def final_eval(self):
        """Evaluate trained model and save validation results."""
        for f in self.last, self.best:
            if f.exists():
                strip_optimizer(f)  # strip optimizers
                if f is self.best:
                    LOGGER.info(f"\nValidating {f}...")
                    self.validator.args.data = self.args.data
                    self.validator.args.plots = self.args.plots
                    self.metrics = self.validator(model=f)
                    self.metrics.pop("fitness", None)
                    self.run_callbacks("on_fit_epoch_end")

    def plot_training_samples(self, batch: Dict[str, torch.Tensor], ni: int):
        """
        Plot training samples with their annotations.

        Args:
            batch (Dict[str, torch.Tensor]): Batch containing images and class labels.
            ni (int): Number of iterations.
        """
        plot_images(
            images=batch["img"],
            batch_idx=torch.arange(len(batch["img"])),
            cls=batch["cls"].view(-1),  # warning: use .view(), not .squeeze() for Classify models
            fname=self.save_dir / f"train_batch{ni}.jpg",
            on_plot=self.on_plot,
        )<|MERGE_RESOLUTION|>--- conflicted
+++ resolved
@@ -137,26 +137,16 @@
         """
         return ClassificationDataset(root=img_path, args=self.args, augment=mode == "train", prefix=mode)
 
-<<<<<<< HEAD
-    def get_dataloader(self, dataset_path, batch_size=16, rank=0, mode="train", shuffle=True):
-=======
-    def get_dataloader(self, dataset_path: str, batch_size: int = 16, rank: int = 0, mode: str = "train"):
->>>>>>> 6dffa0ce
+    def get_dataloader(self, dataset_path: str, batch_size: int = 16, rank: int = 0, mode: str = "train", shuffle: bool = True):
         """
         Return PyTorch DataLoader with transforms to preprocess images.
 
         Args:
             dataset_path (str): Path to the dataset.
-<<<<<<< HEAD
-            batch_size (int): Number of images per batch.
-            rank (int): Process rank for distributed training.
-            mode (str): 'train', 'val', or 'test' mode.
-            shuffle (bool): Whether to shuffle the dataset.
-=======
             batch_size (int, optional): Number of images per batch.
             rank (int, optional): Process rank for distributed training.
             mode (str, optional): 'train', 'val', or 'test' mode.
->>>>>>> 6dffa0ce
+            shuffle (bool): Whether to shuffle the dataset.
 
         Returns:
             (torch.utils.data.DataLoader): DataLoader for the specified dataset and mode.

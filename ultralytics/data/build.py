--- conflicted
+++ resolved
@@ -154,11 +154,7 @@
     )
 
 
-<<<<<<< HEAD
-def build_dataloader(dataset, batch, workers, shuffle=True, rank=-1, sampler=None):
-=======
-def build_dataloader(dataset, batch: int, workers: int, shuffle: bool = True, rank: int = -1):
->>>>>>> 6dffa0ce
+def build_dataloader(dataset, batch: int, workers: int, shuffle: bool = True, rank: int = -1, sampler: torch.utils.data.Sampler | None = None):
     """
     Create and return an InfiniteDataLoader or DataLoader for training or validation.
 
@@ -166,14 +162,9 @@
         dataset (Dataset): Dataset to load data from.
         batch (int): Batch size for the dataloader.
         workers (int): Number of worker threads for loading data.
-<<<<<<< HEAD
-        shuffle (bool): Whether to shuffle the dataset.
-        rank (int): Process rank in distributed training. -1 for single-GPU training.
-        sampler (Sampler, optional): Sampler for the dataset.
-=======
         shuffle (bool, optional): Whether to shuffle the dataset.
         rank (int, optional): Process rank in distributed training. -1 for single-GPU training.
->>>>>>> 6dffa0ce
+        sampler (Sampler, optional): Sampler for the dataset.
 
     Returns:
         (InfiniteDataLoader): A dataloader that can be used for training or validation.

--- conflicted
+++ resolved
@@ -146,11 +146,7 @@
     )
 
 
-<<<<<<< HEAD
 def build_dataloader(dataset, batch, workers, shuffle=True, rank=-1, sampler=None):
-    """Return an InfiniteDataLoader or DataLoader for training or validation set."""
-=======
-def build_dataloader(dataset, batch, workers, shuffle=True, rank=-1):
     """
     Create and return an InfiniteDataLoader or DataLoader for training or validation.
 
@@ -160,11 +156,11 @@
         workers (int): Number of worker threads for loading data.
         shuffle (bool): Whether to shuffle the dataset.
         rank (int): Process rank in distributed training. -1 for single-GPU training.
+        sampler (Sampler, optional): Sampler for the dataset.
 
     Returns:
         (InfiniteDataLoader): A dataloader that can be used for training or validation.
     """
->>>>>>> c2fbfc5c
     batch = min(batch, len(dataset))
     nd = torch.cuda.device_count()  # number of CUDA devices
     nw = min(os.cpu_count() // max(nd, 1), workers)  # number of workers

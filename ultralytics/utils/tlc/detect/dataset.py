# Ultralytics YOLO 🚀, 3LC Integration, AGPL-3.0 license
from __future__ import annotations

from multiprocessing.pool import ThreadPool
import numpy as np
import tlc
from itertools import repeat

from ultralytics.data.augment import Compose, Format, LetterBox, v8_transforms
from ultralytics.data.dataset import YOLODataset
from ultralytics.data.utils import verify_image, segments2boxes, polygons2masks, polygons2masks_overlap
from ultralytics.utils import ops
from ultralytics.utils.tlc.engine.dataset import TLCDatasetMixin


from ultralytics.utils import LOGGER, NUM_THREADS, TQDM

from typing import Any

class IdentityDict(dict):
    def __missing__(self, key):
        return key


class TLCYOLODataset(TLCDatasetMixin, YOLODataset):
<<<<<<< HEAD

    def __init__(self, table, data=None, task="detect", exclude_zero=False, class_map=None, **kwargs):
        """ 3LC equivalent of YOLODataset, populating the data fields from a 3LC Table.
        
        """
        assert task in ("segment", "detect"), f"Unsupported task: {task} for TLCYOLODataset. Only 'segment' and 'detect' are supported."
=======
    def __init__(
        self,
        table,
        data=None,
        task="detect",
        exclude_zero=False,
        class_map=None,
        **kwargs,
    ):
        """3LC equivalent of YOLODataset, populating the data fields from a 3LC Table."""
        assert task == "detect", (
            f"Unsupported task: {task} for TLCYOLODataset. Only 'detect' is supported."
        )
>>>>>>> d9fb0db9
        self.table = table
        self._exclude_zero = exclude_zero
        self.class_map = class_map if class_map is not None else IdentityDict()

<<<<<<< HEAD
        if task == "detect":
            from ultralytics.utils.tlc.detect.utils import is_coco_table, is_yolo_table
            if is_yolo_table(self.table):
                self._table_format = "YOLO"
            elif is_coco_table(self.table):
                self._table_format = "COCO"
            else:
                raise ValueError(f"Unsupported table format for table {table.url}")
=======
        from ultralytics.utils.tlc.detect.utils import is_coco_table, is_yolo_table

        if is_yolo_table(self.table):
            self._table_format = "YOLO"
        elif is_coco_table(self.table):
            self._table_format = "COCO"
>>>>>>> d9fb0db9
        else:
            self._table_format = "segment"

        super().__init__(table, data=data, task=task, **kwargs)

        self._post_init()

    def get_img_files(self, _):
        """Images are read in `get_labels` to avoid two loops, return empty list here."""
        return []

    def get_labels(self):
        self.labels = []
        self.example_ids = []

        for example_id, row in enumerate(self.table.table_rows):
            if self._exclude_zero and row.get(tlc.SAMPLE_WEIGHT, 1) == 0:
                continue

            self.example_ids.append(example_id)

            im_file = tlc.Url(row[tlc.IMAGE]).to_absolute(self.table.url).to_str()
            self.im_files.append(im_file)
<<<<<<< HEAD
            if self._table_format in ("COCO", "YOLO"):
                self.labels.append(tlc_table_row_to_yolo_label(row, self._table_format, self.class_map, im_file))
            else:
                self.labels.append(tlc_table_row_to_segment_label(self.table[example_id], self._table_format, self.class_map, im_file))
=======
            self.labels.append(
                tlc_table_row_to_yolo_label(
                    row, self._table_format, self.class_map, im_file
                )
            )
>>>>>>> d9fb0db9

        # Scan images if not already scanned
        if not self._is_scanned():
            self._scan_images()

        self.example_ids = np.array(self.example_ids, dtype=np.int32)

        return self.labels
    
    def build_transforms(self, hyp=None):
        """Builds and appends transforms to the list."""
        if self.augment:
            hyp.mosaic = hyp.mosaic if self.augment and not self.rect else 0.0
            hyp.mixup = hyp.mixup if self.augment and not self.rect else 0.0
            transforms = v8_transforms(self, self.imgsz, hyp)
        else:
            transforms = Compose([LetterBox(new_shape=(self.imgsz, self.imgsz), scaleup=False)])
        transforms.append(
            FormatWithInstanceMapping(
                bbox_format="xywh",
                normalize=True,
                return_mask=self.use_segments,
                return_keypoint=self.use_keypoints,
                return_obb=self.use_obb,
                batch_idx=True,
                mask_ratio=hyp.mask_ratio,
                mask_overlap=hyp.overlap_mask,
                bgr=hyp.bgr if self.augment else 0.0,  # only affect training.
            )
        )
        return transforms

    def _scan_images(self):
        desc = f"{self.prefix}Scanning images in {self.table.url.to_str()}..."

        nf, nc, msgs, im_files, labels, example_ids = 0, 0, [], [], [], []

        # We use verify_image here, but it expects (image_path, cls) since it is used for classification
        # Labels are not verified because they are verified in tlc.TableFromYolo
        samples_iterator = ((im_file, None) for im_file in self.im_files)

        with ThreadPool(NUM_THREADS) as pool:
            results = pool.imap(
                func=verify_image, iterable=zip(samples_iterator, repeat(self.prefix))
            )
            pbar = TQDM(enumerate(results), desc=desc, total=len(self.im_files))
            for i, (sample, nf_f, nc_f, msg) in pbar:
                if nf_f:
                    example_ids.append(self.example_ids[i])
                    im_files.append(self.im_files[i])
                    labels.append(self.labels[i])
                if msg:
                    msgs.append(msg)
                nf += nf_f
                nc += nc_f
                pbar.desc = f"{desc} {nf} images, {nc} corrupt"
            pbar.close()

        if msgs:
            LOGGER.info("\n".join(msgs))

        if nc == 0:
            self._write_scanned_marker()

        self.example_ids = example_ids
        self.im_files = im_files
        self.labels = labels

    def set_rectangle(self):
        """Save the batch shapes and inidices for the dataset."""
        bi = np.floor(np.arange(self.ni) / self.batch_size).astype(int)  # batch index
        nb = bi[-1] + 1  # number of batches

        s = np.array([x.pop("shape") for x in self.labels])  # hw
        ar = s[:, 0] / s[:, 1]  # aspect ratio
        irect = ar.argsort()
        self.im_files = [self.im_files[i] for i in irect]
        self.labels = [self.labels[i] for i in irect]
        self.example_ids = self.example_ids[irect]

        ar = ar[irect]
        self.irect = irect.copy()

        # Set training image shapes
        shapes = [[1, 1]] * nb
        for i in range(nb):
            ari = ar[bi == i]
            mini, maxi = ari.min(), ari.max()
            if maxi < 1:
                shapes[i] = [maxi, 1]
            elif mini > 1:
                shapes[i] = [1, 1 / mini]

        self.batch_shapes = (
            np.ceil(np.array(shapes) * self.imgsz / self.stride + self.pad).astype(int)
            * self.stride
        )
        self.batch = bi  # batch index of image


def unpack_box(bbox: dict[str, int | float]) -> tuple[int | float]:
    return bbox[tlc.LABEL], [bbox[tlc.X0], bbox[tlc.Y0], bbox[tlc.X1], bbox[tlc.Y1]]


def unpack_boxes(
    bboxes: list[dict[str, int | float]], class_map: dict[int, int]
) -> tuple[np.ndarray, np.ndarray]:
    classes_list, boxes_list = [], []
    for bbox in bboxes:
        _class, box = unpack_box(bbox)
        classes_list.append(class_map[_class])
        boxes_list.append(box)

    # Convert to np array
    boxes = np.array(boxes_list, ndmin=2, dtype=np.float32)
    if len(boxes_list) == 0:
        boxes = boxes.reshape(0, 4)

    classes = np.array(classes_list, dtype=np.float32).reshape((-1, 1))
    assert classes.shape == (boxes.shape[0], 1)
    return classes, boxes


def tlc_table_row_to_yolo_label(
    row, table_format: str, class_map: dict[int, int], im_file: str
) -> dict[str, Any]:
    classes, bboxes = unpack_boxes(
        row[tlc.BOUNDING_BOXES][tlc.BOUNDING_BOX_LIST], class_map
    )

    if table_format == "COCO":
        # Convert from ltwh absolute to xywh relative
        bboxes_xyxy = ops.ltwh2xyxy(bboxes)
        bboxes = ops.xyxy2xywhn(bboxes_xyxy, w=row["width"], h=row["height"])

    return dict(
        im_file=im_file,
        shape=(row["height"], row["width"]),  # format: (height, width)
        cls=classes,
        bboxes=bboxes,
        segments=[],
        keypoints=None,
        normalized=True,
        bbox_format="xywh",
    )

def tlc_table_row_to_segment_label(row, table_format: str, class_map: dict[int, int], im_file: str) -> dict[str, Any]:
    # Row is here in sample view

    segmentations = row["segmentations"]
    # Get image size
    height, width = segmentations["image_height"], segmentations["image_width"]

    classes = segmentations["instance_properties"][tlc.LABEL]
    segments = [np.array(polygon).reshape(-1, 2) for polygon in segmentations["polygons"]]

    # Compute bounding boxes from segments
    if segments:
        bboxes = segments2boxes(segments)
    else:
        bboxes = np.zeros((0, 4), dtype=np.float32)

    return dict(
        im_file=im_file,
        shape=(height, width),  # format: (height, width)
        cls=np.array(classes).reshape(-1, 1),
        bboxes=bboxes,
        segments=segments,
        keypoints=None,
        normalized=True,
        bbox_format="xywh",
    )

class FormatWithInstanceMapping(Format):
    """Custom formatter that keeps track of the instance id from the original table when sorting. """

    def __init__(self, *args, **kwargs):
        super().__init__(*args, **kwargs)

        self._image_to_mapping = {} # {image_path: dict[int, int]} mapping to original instance order

    def _format_segments(self, instances, cls, w, h):
        """Converts polygon segments to bitmap masks.

        Args:
            instances (Instances): Object containing segment information.
            cls (numpy.ndarray): Class labels for each instance.
            w (int): Width of the image.
            h (int): Height of the image.

        Returns:
            masks (numpy.ndarray): Bitmap masks with shape (N, H, W) or (1, H, W) if mask_overlap is True.
            instances (Instances): Updated instances object with sorted segments if mask_overlap is True.
            cls (numpy.ndarray): Updated class labels, sorted if mask_overlap is True.

        Notes:
            - If self.mask_overlap is True, masks are overlapped and sorted by area.
            - If self.mask_overlap is False, each mask is represented separately.
            - Masks are downsampled according to self.mask_ratio.
        """
        segments = instances.segments
        if self.mask_overlap:
            masks, sorted_idx = polygons2masks_overlap((h, w), segments, downsample_ratio=self.mask_ratio)
            masks = masks[None]  # (640, 640) -> (1, 640, 640)
            instances = instances[sorted_idx]
            cls = cls[sorted_idx]
            self._image_to_mapping[self._current_im_file] = sorted_idx.tolist()
        else:
            masks = polygons2masks((h, w), segments, color=1, downsample_ratio=self.mask_ratio)
            self._image_to_mapping[self._current_im_file] = list(range(len(instances)))

        return masks, instances, cls
    
    def __call__(self, labels):
        """Keep track of which image we are formatting."""
        self._current_im_file = labels["im_file"]
        sample = super().__call__(labels)
        mapping = self._image_to_mapping.get(self._current_im_file, {})
        sample["instance_mapping"] = {v: i for i, v in enumerate(mapping)}
        return sample<|MERGE_RESOLUTION|>--- conflicted
+++ resolved
@@ -23,33 +23,16 @@
 
 
 class TLCYOLODataset(TLCDatasetMixin, YOLODataset):
-<<<<<<< HEAD
 
     def __init__(self, table, data=None, task="detect", exclude_zero=False, class_map=None, **kwargs):
         """ 3LC equivalent of YOLODataset, populating the data fields from a 3LC Table.
         
         """
         assert task in ("segment", "detect"), f"Unsupported task: {task} for TLCYOLODataset. Only 'segment' and 'detect' are supported."
-=======
-    def __init__(
-        self,
-        table,
-        data=None,
-        task="detect",
-        exclude_zero=False,
-        class_map=None,
-        **kwargs,
-    ):
-        """3LC equivalent of YOLODataset, populating the data fields from a 3LC Table."""
-        assert task == "detect", (
-            f"Unsupported task: {task} for TLCYOLODataset. Only 'detect' is supported."
-        )
->>>>>>> d9fb0db9
         self.table = table
         self._exclude_zero = exclude_zero
         self.class_map = class_map if class_map is not None else IdentityDict()
 
-<<<<<<< HEAD
         if task == "detect":
             from ultralytics.utils.tlc.detect.utils import is_coco_table, is_yolo_table
             if is_yolo_table(self.table):
@@ -58,14 +41,6 @@
                 self._table_format = "COCO"
             else:
                 raise ValueError(f"Unsupported table format for table {table.url}")
-=======
-        from ultralytics.utils.tlc.detect.utils import is_coco_table, is_yolo_table
-
-        if is_yolo_table(self.table):
-            self._table_format = "YOLO"
-        elif is_coco_table(self.table):
-            self._table_format = "COCO"
->>>>>>> d9fb0db9
         else:
             self._table_format = "segment"
 
@@ -89,18 +64,10 @@
 
             im_file = tlc.Url(row[tlc.IMAGE]).to_absolute(self.table.url).to_str()
             self.im_files.append(im_file)
-<<<<<<< HEAD
             if self._table_format in ("COCO", "YOLO"):
                 self.labels.append(tlc_table_row_to_yolo_label(row, self._table_format, self.class_map, im_file))
             else:
                 self.labels.append(tlc_table_row_to_segment_label(self.table[example_id], self._table_format, self.class_map, im_file))
-=======
-            self.labels.append(
-                tlc_table_row_to_yolo_label(
-                    row, self._table_format, self.class_map, im_file
-                )
-            )
->>>>>>> d9fb0db9
 
         # Scan images if not already scanned
         if not self._is_scanned():

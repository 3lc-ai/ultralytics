--- conflicted
+++ resolved
@@ -49,12 +49,8 @@
         loss_schemas = yolo_loss_schemas(training=self._training) if self._settings.collect_loss else {}
 
         return {
-<<<<<<< HEAD
-            tlc.PREDICTED_BOUNDING_BOXES: yolo_predicted_bounding_box_schema(self.data["names_3lc"]), }
-=======
-            tlc.PREDICTED_BOUNDING_BOXES: yolo_predicted_bounding_box_schema(self.data["names"]),
+            tlc.PREDICTED_BOUNDING_BOXES: yolo_predicted_bounding_box_schema(self.data["names_3lc"]),
             **loss_schemas, }
->>>>>>> c94e36fc
 
     def _compute_3lc_metrics(self, preds, batch):
         losses = self.loss_fn(self._curr_raw_preds, batch) if self._settings.collect_loss else {}

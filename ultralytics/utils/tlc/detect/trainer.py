# Ultralytics YOLO 🚀, 3LC Integration, AGPL-3.0 license
from __future__ import annotations

from ultralytics.models.yolo.detect import DetectionTrainer

from ultralytics.data import build_dataloader
from ultralytics.utils import LOGGER
from ultralytics.utils.tlc.constants import (
    IMAGE_COLUMN_NAME,
    DETECTION_LABEL_COLUMN_NAME,
)
from ultralytics.utils.tlc.detect.utils import (
    build_tlc_yolo_dataset,
    tlc_check_det_dataset,
)
from ultralytics.utils.tlc.detect.validator import TLCDetectionValidator
from ultralytics.utils.tlc.engine.trainer import TLCTrainerMixin
from ultralytics.utils.tlc.utils import create_sampler
from ultralytics.utils.torch_utils import de_parallel, torch_distributed_zero_first


class TLCDetectionTrainer(TLCTrainerMixin, DetectionTrainer):
    _default_image_column_name = IMAGE_COLUMN_NAME
    _default_label_column_name = DETECTION_LABEL_COLUMN_NAME
    """Trainer class for YOLOv8 object detection with 3LC"""

    def get_dataset(self):
        # Parse yaml and create tables
        self.data = tlc_check_det_dataset(
            self.args.data,
            self._tables,
            self._image_column_name,
            self._label_column_name,
            project_name=self._settings.project_name,
            splits=("train", "val"),
        )

        # Get test data if val not present
        if "val" not in self.data:
            data_test = tlc_check_det_dataset(
                self.args.data,
                self._tables,
                self._image_column_name,
                self._label_column_name,
                project_name=self._settings.project_name,
                splits=("test",),
            )
            self.data["test"] = data_test["test"]

        return self.data["train"], self.data.get("val") or self.data.get("test")

    def build_dataset(self, table, mode="train", batch=None):
        # Dataset object for training / validation
        gs = max(int(de_parallel(self.model).stride.max() if self.model else 0), 32)
        exclude_zero = mode == "val" and self._settings.exclude_zero_weight_collection
        return build_tlc_yolo_dataset(
            self.args,
            table,
            batch,
            self.data,
            mode=mode,
            rect=mode == "val",
            stride=gs,
            exclude_zero=exclude_zero,
            class_map=self.data["3lc_class_to_range"],
        )

    def get_validator(self, dataloader=None):
        self.loss_names = "box_loss", "cls_loss", "dfl_loss"
        if not dataloader:
            dataloader = self.test_loader

        return TLCDetectionValidator(
            dataloader,
            save_dir=self.save_dir,
            args=self.args,
            run=self._run,
            image_column_name=self._image_column_name,
            label_column_name=self._label_column_name,
            settings=self._settings,
        )

    def _process_metrics(self, metrics):
        return {
<<<<<<< HEAD
            metric.removesuffix("(B)").replace("metrics", "val").replace("/", "_"): value
            for metric, value in metrics.items()}
=======
            metric.strip("(B)").replace("metrics", "val").replace("/", "_"): value
            for metric, value in metrics.items()
        }
>>>>>>> d9fb0db9

    def get_dataloader(self, dataset_path, batch_size=16, rank=0, mode="train"):
        """Construct and return dataloader."""
        assert mode in {"train", "val"}, f"Mode must be 'train' or 'val', not {mode}."
        with torch_distributed_zero_first(
            rank
        ):  # init dataset *.cache only once if DDP
            dataset = self.build_dataset(dataset_path, mode, batch_size)

        shuffle = mode == "train"
        if getattr(dataset, "rect", False) and shuffle:
            LOGGER.warning(
                "WARNING ⚠️ 'rect=True' is incompatible with DataLoader shuffle, setting shuffle=False"
            )
            shuffle = False
        workers = self.args.workers if mode == "train" else self.args.workers * 2

        sampler = create_sampler(
            dataset.table, mode, self._settings, distributed=rank != -1
        )

        return build_dataloader(
            dataset, batch_size, workers, shuffle, rank, sampler
        )  # return dataloader<|MERGE_RESOLUTION|>--- conflicted
+++ resolved
@@ -82,14 +82,8 @@
 
     def _process_metrics(self, metrics):
         return {
-<<<<<<< HEAD
             metric.removesuffix("(B)").replace("metrics", "val").replace("/", "_"): value
             for metric, value in metrics.items()}
-=======
-            metric.strip("(B)").replace("metrics", "val").replace("/", "_"): value
-            for metric, value in metrics.items()
-        }
->>>>>>> d9fb0db9
 
     def get_dataloader(self, dataset_path, batch_size=16, rank=0, mode="train"):
         """Construct and return dataloader."""

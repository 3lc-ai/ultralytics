# Ultralytics YOLO 🚀 3LC Integration, AGPL-3.0 license
from __future__ import annotations

from pathlib import Path

import tlc
from tlc.client.torch.metrics.metrics_collectors.bounding_box_metrics_collector import (
    _TLCPredictedBoundingBox,
    _TLCPredictedBoundingBoxes,
)

from ultralytics.data.utils import check_det_dataset
from ultralytics.utils import colorstr
from ultralytics.utils.tlc.detect.dataset import TLCYOLODataset
from ultralytics.utils.tlc.utils import check_tlc_dataset

from typing import Iterable


def tlc_check_det_dataset(
    data: str,
    tables: dict[str, tlc.Table | tlc.Url | Path | str] | None,
    image_column_name: str,
    label_column_name: str,
    project_name: str | None = None,
    splits: Iterable[str] | None = None,
) -> dict[str, tlc.Table | dict[float, str] | int]:
    return check_tlc_dataset(
        data,
        tables,
        image_column_name,
        label_column_name,
        dataset_checker=check_det_dataset,
        table_creator=get_or_create_det_table,
        table_checker=check_det_table,
        project_name=project_name,
        check_backwards_compatible_table_name=True,
        splits=splits,
    )


def get_or_create_det_table(
    key: str,
    data_dict: dict[str, object],
    image_column_name: str,
    label_column_name: str,
    project_name: str,
    dataset_name: str,
    table_name: str,
) -> tlc.Table:
    """Get or create a detection table from a dataset dictionary.

    :param key: The key of the dataset dictionary (the split to use)
    :param data_dict: Dictionary of dataset information
    :param project_name: Name of the project
    :param dataset_name: Name of the dataset
    :param table_name: Name of the table
    :param image_column_name: Name of the column containing image paths
    :param label_column_name: Name of the column containing labels
    :return: A tlc.Table.from_yolo() table
    """
    return tlc.Table.from_yolo(
        dataset_yaml_file=data_dict["yaml_file"],
        split=key,
        override_split_path=data_dict[key],
        project_name=project_name,
        dataset_name=dataset_name,
        table_name=table_name,
        if_exists="reuse",
        add_weight_column=True,
        description="Created with 3LC YOLOv8 integration",
    )


def build_tlc_yolo_dataset(
    cfg,
    table,
    batch,
    data,
    mode="train",
    rect=False,
    stride=32,
    multi_modal=False,
    exclude_zero=False,
    class_map=None,
    split=None,
):
    if multi_modal:
        return ValueError("Multi-modal datasets are not supported in the 3LC Ultralytics integration.")

    return TLCYOLODataset(
        table,
        exclude_zero=exclude_zero,
        class_map=class_map,
        imgsz=cfg.imgsz,
        batch_size=batch,
        augment=mode == "train",  # augmentation
        hyp=cfg,  # TODO: probably add a get_hyps_from_cfg function
        rect=cfg.rect or rect,  # rectangular batches
        cache=cfg.cache or None,
        single_cls=cfg.single_cls or False,
        stride=int(stride),
        pad=0.0 if mode == "train" else 0.5,
        prefix=cfg.split if hasattr(cfg, "split") else mode,
        task=cfg.task,
        classes=cfg.classes,
        data=data,
        fraction=cfg.fraction if mode == "train" else 1.0,
    )


def check_det_table(table: tlc.Table, _0: str, _1: str) -> None:
    """Check that a table is compatible with the detection task in the 3LC YOLOv8 integration.

    :param split: The split of the table.
    :param table: The table to check.
    :raises: ValueError if the table is not compatible with the detection task.
    """
    if not (is_yolo_table(table) or is_coco_table(table)):
        raise ValueError(
            f"Table {table.url} is not compatible with YOLOv8 object detection, needs to be a YOLO or COCO table.")


<<<<<<< HEAD
def yolo_predicted_bounding_box_schema(label_value_map: dict[float, tlc.MapElement]) -> tlc.Schema:
    """ Create a 3LC bounding box schema for YOLOv8
=======
def yolo_predicted_bounding_box_schema(categories: dict[int, str]) -> tlc.Schema:
    """Create a 3LC bounding box schema for YOLOv8
>>>>>>> f545bb71

    :param categories: Categories for the current dataset.
    :returns: The YOLO bounding box schema for predicted boxes.
    """

    bounding_box_schema = tlc.BoundingBoxListSchema(
        label_value_map=label_value_map,
        x0_number_role=tlc.NUMBER_ROLE_BB_CENTER_X,
        x1_number_role=tlc.NUMBER_ROLE_BB_SIZE_X,
        y0_number_role=tlc.NUMBER_ROLE_BB_CENTER_Y,
        y1_number_role=tlc.NUMBER_ROLE_BB_SIZE_Y,
        x0_unit=tlc.UNIT_RELATIVE,
        y0_unit=tlc.UNIT_RELATIVE,
        x1_unit=tlc.UNIT_RELATIVE,
        y1_unit=tlc.UNIT_RELATIVE,
        description="Predicted Bounding Boxes",
        writable=False,
        is_prediction=True,
        include_segmentation=False,
    )

    return bounding_box_schema


def yolo_loss_schemas(training: bool = False) -> dict[str, tlc.Schema]:
    """Create a 3LC schema for YOLOv8 per-sample loss metrics.

    :param training: Whether metrics are collected during training.
    :returns: The YOLO loss schemas for each of the three components.
    """
    schemas = {}
    schemas["box_loss"] = tlc.Schema(description="Box Loss",
                                     writable=False,
                                     value=tlc.Float32Value(),
                                     display_importance=3004)
    schemas["dfl_loss"] = tlc.Schema(description="Distribution Focal Loss",
                                     writable=False,
                                     value=tlc.Float32Value(),
                                     display_importance=3005)
    schemas["cls_loss"] = tlc.Schema(description="Classification Loss",
                                     writable=False,
                                     value=tlc.Float32Value(),
                                     display_importance=3006)
    if training:
        schemas["loss"] = tlc.Schema(
            description="Weighted sum of box, DFL, and classification losses used in training",
            writable=False,
            value=tlc.Float32Value(),
            display_importance=3007,
        )
    return schemas


def construct_bbox_struct(
    predicted_annotations: list[dict[str, int | float | dict[str, float]]],
    image_width: int,
    image_height: int,
    inverse_label_mapping: dict[int, int] | None = None,
) -> _TLCPredictedBoundingBoxes:
    """Construct a 3LC bounding box struct from a list of bounding boxes.

    :param predicted_annotations: A list of predicted bounding boxes.
    :param image_width: The width of the image.
    :param image_height: The height of the image.
    :param inverse_label_mapping: A mapping from predicted label to category id.
    """

    bbox_struct = _TLCPredictedBoundingBoxes(
        bb_list=[],
        image_width=image_width,
        image_height=image_height,
    )

    for pred in predicted_annotations:
        bbox, label, score, iou = pred["bbox"], pred["category_id"], pred["score"], pred["iou"]
        label_val = inverse_label_mapping[label] if inverse_label_mapping is not None else label
        bbox_struct["bb_list"].append(
            _TLCPredictedBoundingBox(
                label=label_val,
                confidence=score,
                iou=iou,
                x0=bbox[0],
                y0=bbox[1],
                x1=bbox[2],
                y1=bbox[3],
            ))

    return bbox_struct


def is_yolo_table(table: tlc.Table) -> tuple[bool, str]:
    """Check if the table is a YOLO table.

    :param table: The table to check.
    :returns: True if the table is a YOLO table, False otherwise.
    """
    row_schema = table.row_schema.values

    try:
        assert tlc.IMAGE in row_schema
        assert tlc.WIDTH in row_schema
        assert tlc.HEIGHT in row_schema
        assert tlc.BOUNDING_BOXES in row_schema
        assert tlc.BOUNDING_BOX_LIST in row_schema[tlc.BOUNDING_BOXES].values
        assert tlc.SAMPLE_WEIGHT in row_schema
        assert tlc.LABEL in row_schema[tlc.BOUNDING_BOXES].values[tlc.BOUNDING_BOX_LIST].values
        assert tlc.X0 in row_schema[tlc.BOUNDING_BOXES].values[tlc.BOUNDING_BOX_LIST].values
        assert tlc.Y0 in row_schema[tlc.BOUNDING_BOXES].values[tlc.BOUNDING_BOX_LIST].values
        assert tlc.X1 in row_schema[tlc.BOUNDING_BOXES].values[tlc.BOUNDING_BOX_LIST].values
        assert tlc.Y1 in row_schema[tlc.BOUNDING_BOXES].values[tlc.BOUNDING_BOX_LIST].values

        X0 = row_schema[tlc.BOUNDING_BOXES].values[tlc.BOUNDING_BOX_LIST].values[tlc.X0]
        Y0 = row_schema[tlc.BOUNDING_BOXES].values[tlc.BOUNDING_BOX_LIST].values[tlc.Y0]
        X1 = row_schema[tlc.BOUNDING_BOXES].values[tlc.BOUNDING_BOX_LIST].values[tlc.X1]
        Y1 = row_schema[tlc.BOUNDING_BOXES].values[tlc.BOUNDING_BOX_LIST].values[tlc.Y1]

        assert X0.value.number_role == tlc.NUMBER_ROLE_BB_CENTER_X
        assert Y0.value.number_role == tlc.NUMBER_ROLE_BB_CENTER_Y
        assert X1.value.number_role == tlc.NUMBER_ROLE_BB_SIZE_X
        assert Y1.value.number_role == tlc.NUMBER_ROLE_BB_SIZE_Y

        assert X0.value.unit == tlc.UNIT_RELATIVE
        assert Y0.value.unit == tlc.UNIT_RELATIVE
        assert X1.value.unit == tlc.UNIT_RELATIVE
        assert Y1.value.unit == tlc.UNIT_RELATIVE

    except AssertionError:
        return False

    return True


def is_coco_table(table: tlc.Table) -> bool:
    """Check if the table is a COCO table.

    :param table: The table to check.
    :returns: True if the table is a COCO table, False otherwise.
    """
    row_schema = table.row_schema.values

    try:
        assert tlc.IMAGE in row_schema
        assert tlc.WIDTH in row_schema
        assert tlc.HEIGHT in row_schema
        assert tlc.BOUNDING_BOXES in row_schema
        assert tlc.BOUNDING_BOX_LIST in row_schema[tlc.BOUNDING_BOXES].values
        assert tlc.SAMPLE_WEIGHT in row_schema
        assert tlc.LABEL in row_schema[tlc.BOUNDING_BOXES].values[tlc.BOUNDING_BOX_LIST].values
        assert tlc.X0 in row_schema[tlc.BOUNDING_BOXES].values[tlc.BOUNDING_BOX_LIST].values
        assert tlc.Y0 in row_schema[tlc.BOUNDING_BOXES].values[tlc.BOUNDING_BOX_LIST].values
        assert tlc.X1 in row_schema[tlc.BOUNDING_BOXES].values[tlc.BOUNDING_BOX_LIST].values
        assert tlc.Y1 in row_schema[tlc.BOUNDING_BOXES].values[tlc.BOUNDING_BOX_LIST].values

        X0 = row_schema[tlc.BOUNDING_BOXES].values[tlc.BOUNDING_BOX_LIST].values[tlc.X0]
        Y0 = row_schema[tlc.BOUNDING_BOXES].values[tlc.BOUNDING_BOX_LIST].values[tlc.Y0]
        X1 = row_schema[tlc.BOUNDING_BOXES].values[tlc.BOUNDING_BOX_LIST].values[tlc.X1]
        Y1 = row_schema[tlc.BOUNDING_BOXES].values[tlc.BOUNDING_BOX_LIST].values[tlc.Y1]

        assert X0.value.number_role == tlc.NUMBER_ROLE_BB_MIN_X
        assert Y0.value.number_role == tlc.NUMBER_ROLE_BB_MIN_Y
        assert X1.value.number_role == tlc.NUMBER_ROLE_BB_SIZE_X
        assert Y1.value.number_role == tlc.NUMBER_ROLE_BB_SIZE_Y

    except AssertionError:
        return False

    return True<|MERGE_RESOLUTION|>--- conflicted
+++ resolved
@@ -121,13 +121,8 @@
             f"Table {table.url} is not compatible with YOLOv8 object detection, needs to be a YOLO or COCO table.")
 
 
-<<<<<<< HEAD
 def yolo_predicted_bounding_box_schema(label_value_map: dict[float, tlc.MapElement]) -> tlc.Schema:
     """ Create a 3LC bounding box schema for YOLOv8
-=======
-def yolo_predicted_bounding_box_schema(categories: dict[int, str]) -> tlc.Schema:
-    """Create a 3LC bounding box schema for YOLOv8
->>>>>>> f545bb71
 
     :param categories: Categories for the current dataset.
     :returns: The YOLO bounding box schema for predicted boxes.

--- conflicted
+++ resolved
@@ -105,7 +105,6 @@
         import cv2
 
         from ultralytics import solutions
-<<<<<<< HEAD
 
         cap = cv2.VideoCapture("path/to/video/file.mp4")
         assert cap.isOpened(), "Error reading video file"
@@ -124,26 +123,6 @@
             model="yolo11n-obb.pt",
         )
 
-=======
-
-        cap = cv2.VideoCapture("path/to/video/file.mp4")
-        assert cap.isOpened(), "Error reading video file"
-        w, h, fps = (int(cap.get(x)) for x in (cv2.CAP_PROP_FRAME_WIDTH, cv2.CAP_PROP_FRAME_HEIGHT, cv2.CAP_PROP_FPS))
-
-        # line or region points
-        line_points = [(20, 400), (1080, 400)]
-
-        # Video writer
-        video_writer = cv2.VideoWriter("object_counting_output.avi", cv2.VideoWriter_fourcc(*"mp4v"), fps, (w, h))
-
-        # Init Object Counter
-        counter = solutions.ObjectCounter(
-            show=True,
-            region=line_points,
-            model="yolo11n-obb.pt",
-        )
-
->>>>>>> 3662674d
         # Process video
         while cap.isOpened():
             success, im0 = cap.read()
